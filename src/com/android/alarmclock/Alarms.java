/*
 * Copyright (C) 2007 The Android Open Source Project
 *
 * Licensed under the Apache License, Version 2.0 (the "License");
 * you may not use this file except in compliance with the License.
 * You may obtain a copy of the License at
 *
 *      http://www.apache.org/licenses/LICENSE-2.0
 *
 * Unless required by applicable law or agreed to in writing, software
 * distributed under the License is distributed on an "AS IS" BASIS,
 * WITHOUT WARRANTIES OR CONDITIONS OF ANY KIND, either express or implied.
 * See the License for the specific language governing permissions and
 * limitations under the License.
 */

package com.android.alarmclock;

import android.app.AlarmManager;
import android.app.PendingIntent;
import android.content.ContentResolver;
import android.content.ContentValues;
import android.content.ContentUris;
import android.content.Context;
import android.content.Intent;
import android.content.SharedPreferences;
import android.database.Cursor;
import android.net.Uri;
import android.os.Parcel;
import android.provider.Settings;
import android.text.format.DateFormat;

import java.util.Calendar;
import java.text.DateFormatSymbols;

/**
 * The Alarms provider supplies info about Alarm Clock settings
 */
public class Alarms {

<<<<<<< HEAD
    // This action triggers the AlarmReceiver as well as the AlarmKlaxon. It
    // is a public action used in the manifest for receiving Alarm broadcasts
    // from the alarm manager.
    public static final String ALARM_ALERT_ACTION = "com.android.alarmclock.ALARM_ALERT";

    // This is a private action used when the user clears all notifications.
    public static final String CLEAR_NOTIFICATION = "clear_notification";
=======
    final static String ALARM_ALERT_ACTION = "com.android.alarmclock.ALARM_ALERT";
    final static String ID = "alarm_id";
    final static String TIME = "alarm_time";
    final static String LABEL = "alarm_label";

    final static String PREF_SNOOZE_ID = "snooze_id";
    final static String PREF_SNOOZE_TIME = "snooze_time";
    final static String PREF_SNOOZE_LABEL = "snooze_label";

    private final static String DM12 = "E h:mm aa";
    private final static String DM24 = "E kk:mm";

    private final static String M12 = "h:mm aa";
    // Shared with DigitalClock
    final static String M24 = "kk:mm";

    /**
     * Mapping from days in this application (where Monday is 0) to
     * days in DateFormatSymbols (where Monday is 2).
     */
    private static int[] DAY_MAP = new int[] {
        Calendar.MONDAY,
        Calendar.TUESDAY,
        Calendar.WEDNESDAY,
        Calendar.THURSDAY,
        Calendar.FRIDAY,
        Calendar.SATURDAY,
        Calendar.SUNDAY,
    };

    static class DaysOfWeek {

        int mDays;

        /**
         * Days of week coded as single int, convenient for DB
         * storage:
         *
         * 0x00:  no day
         * 0x01:  Monday
         * 0x02:  Tuesday
         * 0x04:  Wednesday
         * 0x08:  Thursday
         * 0x10:  Friday
         * 0x20:  Saturday
         * 0x40:  Sunday
         */
        DaysOfWeek() {
            this(0);
        }

        DaysOfWeek(int days) {
            mDays = days;
        }

        public String toString(Context context, boolean showNever) {
            StringBuilder ret = new StringBuilder();
>>>>>>> 439d5bd5

    // This is a private action used by the AlarmKlaxon to update the UI to
    // show the alarm has been killed.
    public static final String ALARM_KILLED = "alarm_killed";

    // Extra in the ALARM_KILLED intent to indicate to the user how long the
    // alarm played before being killed.
    public static final String ALARM_KILLED_TIMEOUT = "alarm_killed_timeout";

    // This string is used to indicate a silent alarm in the db.
    public static final String ALARM_ALERT_SILENT = "silent";

    // This intent is sent from the notification when the user cancels the
    // snooze alert.
    public static final String CANCEL_SNOOZE = "cancel_snooze";

    // This string is used when passing an Alarm object through an intent.
    public static final String ALARM_INTENT_EXTRA = "intent.extra.alarm";

    // This extra is the raw Alarm object data. It is used in the
    // AlarmManagerService to avoid a ClassNotFoundException when filling in
    // the Intent extras.
    public static final String ALARM_RAW_DATA = "intent.extra.alarm_raw";

    // This string is used to identify the alarm id passed to SetAlarm from the
    // list of alarms.
    public static final String ALARM_ID = "alarm_id";

    final static String PREF_SNOOZE_ID = "snooze_id";
    final static String PREF_SNOOZE_TIME = "snooze_time";

    private final static String DM12 = "E h:mm aa";
    private final static String DM24 = "E k:mm";

    private final static String M12 = "h:mm aa";
    private final static String M24 = "k:mm";

    /**
     * Creates a new Alarm.
     */
    public static Uri addAlarm(ContentResolver contentResolver) {
        ContentValues values = new ContentValues();
        values.put(Alarm.Columns.HOUR, 8);
        return contentResolver.insert(Alarm.Columns.CONTENT_URI, values);
    }

    /**
     * Removes an existing Alarm.  If this alarm is snoozing, disables
     * snooze.  Sets next alert.
     */
    public static void deleteAlarm(
            Context context, int alarmId) {

        ContentResolver contentResolver = context.getContentResolver();
        /* If alarm is snoozing, lose it */
        disableSnoozeAlert(context, alarmId);

        Uri uri = ContentUris.withAppendedId(Alarm.Columns.CONTENT_URI, alarmId);
        contentResolver.delete(uri, "", null);

        setNextAlert(context);
    }

    /**
     * Queries all alarms
     * @return cursor over all alarms
     */
    public static Cursor getAlarmsCursor(ContentResolver contentResolver) {
        return contentResolver.query(
                Alarm.Columns.CONTENT_URI, Alarm.Columns.ALARM_QUERY_COLUMNS,
                null, null, Alarm.Columns.DEFAULT_SORT_ORDER);
    }

    // Private method to get a more limited set of alarms from the database.
    private static Cursor getFilteredAlarmsCursor(
            ContentResolver contentResolver) {
        return contentResolver.query(Alarm.Columns.CONTENT_URI,
                Alarm.Columns.ALARM_QUERY_COLUMNS, Alarm.Columns.WHERE_ENABLED,
                null, null);
    }

    /**
     * Return an Alarm object representing the alarm id in the database.
     * Returns null if no alarm exists.
     */
    public static Alarm getAlarm(ContentResolver contentResolver, int alarmId) {
        Cursor cursor = contentResolver.query(
                ContentUris.withAppendedId(Alarm.Columns.CONTENT_URI, alarmId),
                Alarm.Columns.ALARM_QUERY_COLUMNS,
                null, null, null);
        Alarm alarm = null;
        if (cursor != null) {
            if (cursor.moveToFirst()) {
                alarm = new Alarm(cursor);
            }
            cursor.close();
        }
        return alarm;
    }


    /**
     * A convenience method to set an alarm in the Alarms
     * content provider.
     *
     * @param id             corresponds to the _id column
     * @param enabled        corresponds to the ENABLED column
     * @param hour           corresponds to the HOUR column
     * @param minutes        corresponds to the MINUTES column
     * @param daysOfWeek     corresponds to the DAYS_OF_WEEK column
     * @param time           corresponds to the ALARM_TIME column
     * @param vibrate        corresponds to the VIBRATE column
     * @param message        corresponds to the MESSAGE column
     * @param alert          corresponds to the ALERT column
     */
    public static void setAlarm(
            Context context, int id, boolean enabled, int hour, int minutes,
            Alarm.DaysOfWeek daysOfWeek, boolean vibrate, String message,
            String alert) {

        ContentValues values = new ContentValues(8);
        ContentResolver resolver = context.getContentResolver();
        // Set the alarm_time value if this alarm does not repeat. This will be
        // used later to disable expired alarms.
        long time = 0;
        if (!daysOfWeek.isRepeatSet()) {
            time = calculateAlarm(hour, minutes, daysOfWeek).getTimeInMillis();
        }

        if (Log.LOGV) Log.v(
                "**  setAlarm * idx " + id + " hour " + hour + " minutes " +
                minutes + " enabled " + enabled + " time " + time);

        values.put(Alarm.Columns.ENABLED, enabled ? 1 : 0);
        values.put(Alarm.Columns.HOUR, hour);
        values.put(Alarm.Columns.MINUTES, minutes);
        values.put(Alarm.Columns.ALARM_TIME, time);
        values.put(Alarm.Columns.DAYS_OF_WEEK, daysOfWeek.getCoded());
        values.put(Alarm.Columns.VIBRATE, vibrate);
        values.put(Alarm.Columns.MESSAGE, message);
        values.put(Alarm.Columns.ALERT, alert);
        resolver.update(ContentUris.withAppendedId(Alarm.Columns.CONTENT_URI, id),
                        values, null, null);

        setNextAlert(context);
    }

    /**
     * A convenience method to enable or disable an alarm.
     *
     * @param id             corresponds to the _id column
     * @param enabled        corresponds to the ENABLED column
     */

    public static void enableAlarm(
            final Context context, final int id, boolean enabled) {
        enableAlarmInternal(context, id, enabled);
        setNextAlert(context);
    }

    private static void enableAlarmInternal(final Context context,
            final int id, boolean enabled) {
        enableAlarmInternal(context, getAlarm(context.getContentResolver(), id),
                enabled);
    }

    private static void enableAlarmInternal(final Context context,
            final Alarm alarm, boolean enabled) {
        ContentResolver resolver = context.getContentResolver();

        ContentValues values = new ContentValues(2);
        values.put(Alarm.Columns.ENABLED, enabled ? 1 : 0);

        // If we are enabling the alarm, calculate alarm time since the time
        // value in Alarm may be old.
        if (enabled) {
            long time = 0;
            if (!alarm.daysOfWeek.isRepeatSet()) {
                time = calculateAlarm(alarm.hour, alarm.minutes,
                        alarm.daysOfWeek).getTimeInMillis();
            }
            values.put(Alarm.Columns.ALARM_TIME, time);
        }

        resolver.update(ContentUris.withAppendedId(
                Alarm.Columns.CONTENT_URI, alarm.id), values, null, null);
    }

    public static Alarm calculateNextAlert(final Context context) {
        Alarm alarm = null;
        long minTime = Long.MAX_VALUE;
        Cursor cursor = getFilteredAlarmsCursor(context.getContentResolver());
        if (cursor != null) {
            if (cursor.moveToFirst()) {
                do {
                    Alarm a = new Alarm(cursor);
                    // A time of 0 indicates this is a repeating alarm, so
                    // calculate the time to get the next alert.
                    if (a.time == 0) {
                        a.time = calculateAlarm(a.hour, a.minutes, a.daysOfWeek)
                                .getTimeInMillis();
                    }
                    if (a.time < minTime) {
                        minTime = a.time;
                        alarm = a;
                    }
                } while (cursor.moveToNext());
            }
            cursor.close();
        }
        return alarm;
    }

    /**
     * Disables non-repeating alarms that have passed.  Called at
     * boot.
     */
    public static void disableExpiredAlarms(final Context context) {
        Cursor cur = getFilteredAlarmsCursor(context.getContentResolver());
        long now = System.currentTimeMillis();

        if (cur.moveToFirst()) {
            do {
                Alarm alarm = new Alarm(cur);
                // A time of 0 means this alarm repeats. If the time is
                // non-zero, check if the time is before now.
                if (alarm.time != 0 && alarm.time < now) {
                    if (Log.LOGV) {
                        Log.v("** DISABLE " + alarm.id + " now " + now +" set "
                                + alarm.time);
                    }
                    enableAlarmInternal(context, alarm, false);
                }
            } while (cur.moveToNext());
        }
        cur.close();
    }

    /**
     * Called at system startup, on time/timezone change, and whenever
     * the user changes alarm settings.  Activates snooze if set,
     * otherwise loads all alarms, activates next alert.
     */
    public static void setNextAlert(final Context context) {
        if (!enableSnoozeAlert(context)) {
            Alarm alarm = calculateNextAlert(context);
            if (alarm != null) {
                enableAlert(context, alarm, alarm.time);
            } else {
                disableAlert(context);
            }
        }
    }

    /**
     * Sets alert in AlarmManger and StatusBar.  This is what will
     * actually launch the alert when the alarm triggers.
     *
     * @param alarm Alarm.
     * @param atTimeInMillis milliseconds since epoch
     */
    private static void enableAlert(Context context, final Alarm alarm,
            final long atTimeInMillis) {
        AlarmManager am = (AlarmManager)
                context.getSystemService(Context.ALARM_SERVICE);

        if (Log.LOGV) {
            Log.v("** setAlert id " + alarm.id + " atTime " + atTimeInMillis);
        }

        Intent intent = new Intent(ALARM_ALERT_ACTION);

        // XXX: This is a slight hack to avoid an exception in the remote
        // AlarmManagerService process. The AlarmManager adds extra data to
        // this Intent which causes it to inflate. Since the remote process
        // does not know about the Alarm class, it throws a
        // ClassNotFoundException.
        //
        // To avoid this, we marshall the data ourselves and then parcel a plain
        // byte[] array. The AlarmReceiver class knows to build the Alarm
        // object from the byte[] array.
        Parcel out = Parcel.obtain();
        alarm.writeToParcel(out, 0);
        out.setDataPosition(0);
        intent.putExtra(ALARM_RAW_DATA, out.marshall());

        PendingIntent sender = PendingIntent.getBroadcast(
                context, 0, intent, PendingIntent.FLAG_CANCEL_CURRENT);

        am.set(AlarmManager.RTC_WAKEUP, atTimeInMillis, sender);

        setStatusBarIcon(context, true);

        Calendar c = Calendar.getInstance();
        c.setTime(new java.util.Date(atTimeInMillis));
        String timeString = formatDayAndTime(context, c);
        saveNextAlarm(context, timeString);
    }

    /**
     * Disables alert in AlarmManger and StatusBar.
     *
     * @param id Alarm ID.
     */
    static void disableAlert(Context context) {
        AlarmManager am = (AlarmManager)
                context.getSystemService(Context.ALARM_SERVICE);
        PendingIntent sender = PendingIntent.getBroadcast(
                context, 0, new Intent(ALARM_ALERT_ACTION),
                PendingIntent.FLAG_CANCEL_CURRENT);
        am.cancel(sender);
        setStatusBarIcon(context, false);
        saveNextAlarm(context, "");
    }

    static void saveSnoozeAlert(final Context context, final int id,
            final long time) {
        SharedPreferences prefs = context.getSharedPreferences(
                AlarmClock.PREFERENCES, 0);
        SharedPreferences.Editor ed = prefs.edit();
        if (id == -1) {
            ed.clear();
        } else {
            ed.putInt(PREF_SNOOZE_ID, id);
            ed.putLong(PREF_SNOOZE_TIME, time);
        }
        ed.commit();
        // Set the next alert after updating the snooze.
        setNextAlert(context);
    }

    /**
     * Disable the snooze alert if the given id matches the snooze id.
     */
    static void disableSnoozeAlert(final Context context, final int id) {
        SharedPreferences prefs = context.getSharedPreferences(
                AlarmClock.PREFERENCES, 0);
        int snoozeId = prefs.getInt(PREF_SNOOZE_ID, -1);
        if (snoozeId == -1) {
            // No snooze set, do nothing.
            return;
        } else if (snoozeId == id) {
            // This is the same id so clear the shared prefs.
            SharedPreferences.Editor ed = prefs.edit();
            ed.clear();
            ed.commit();
        }
    }

    /**
     * If there is a snooze set, enable it in AlarmManager
     * @return true if snooze is set
     */
    private static boolean enableSnoozeAlert(final Context context) {
        SharedPreferences prefs = context.getSharedPreferences(
                AlarmClock.PREFERENCES, 0);

        int id = prefs.getInt(PREF_SNOOZE_ID, -1);
        if (id == -1) {
            return false;
        }
        long time = prefs.getLong(PREF_SNOOZE_TIME, -1);

        // Get the alarm from the db.
        final Alarm alarm = getAlarm(context.getContentResolver(), id);
        // The time in the database is either 0 (repeating) or a specific time
        // for a non-repeating alarm. Update this value so the AlarmReceiver
        // has the right time to compare.
        alarm.time = time;

        enableAlert(context, alarm, time);
        return true;
    }

    /**
     * Tells the StatusBar whether the alarm is enabled or disabled
     */
    private static void setStatusBarIcon(Context context, boolean enabled) {
        Intent alarmChanged = new Intent(Intent.ACTION_ALARM_CHANGED);
        alarmChanged.putExtra("alarmSet", enabled);
        context.sendBroadcast(alarmChanged);
    }

    /**
     * Given an alarm in hours and minutes, return a time suitable for
     * setting in AlarmManager.
     * @param hour Always in 24 hour 0-23
     * @param minute 0-59
     * @param daysOfWeek 0-59
     */
    static Calendar calculateAlarm(int hour, int minute, Alarm.DaysOfWeek daysOfWeek) {

        // start with now
        Calendar c = Calendar.getInstance();
        c.setTimeInMillis(System.currentTimeMillis());

        int nowHour = c.get(Calendar.HOUR_OF_DAY);
        int nowMinute = c.get(Calendar.MINUTE);

        // if alarm is behind current time, advance one day
        if (hour < nowHour  ||
            hour == nowHour && minute <= nowMinute) {
            c.add(Calendar.DAY_OF_YEAR, 1);
        }
        c.set(Calendar.HOUR_OF_DAY, hour);
        c.set(Calendar.MINUTE, minute);
        c.set(Calendar.SECOND, 0);
        c.set(Calendar.MILLISECOND, 0);

        int addDays = daysOfWeek.getNextAlarm(c);
        /* Log.v("** TIMES * " + c.getTimeInMillis() + " hour " + hour +
           " minute " + minute + " dow " + c.get(Calendar.DAY_OF_WEEK) + " from now " +
           addDays); */
        if (addDays > 0) c.add(Calendar.DAY_OF_WEEK, addDays);
        return c;
    }

    static String formatTime(final Context context, int hour, int minute,
                             Alarm.DaysOfWeek daysOfWeek) {
        Calendar c = calculateAlarm(hour, minute, daysOfWeek);
        return formatTime(context, c);
    }

    /* used by AlarmAlert */
    static String formatTime(final Context context, Calendar c) {
        String format = get24HourMode(context) ? M24 : M12;
        return (c == null) ? "" : (String)DateFormat.format(format, c);
    }

    /**
     * Shows day and time -- used for lock screen
     */
    private static String formatDayAndTime(final Context context, Calendar c) {
        String format = get24HourMode(context) ? DM24 : DM12;
        return (c == null) ? "" : (String)DateFormat.format(format, c);
    }

    /**
     * Save time of the next alarm, as a formatted string, into the system
     * settings so those who care can make use of it.
     */
    static void saveNextAlarm(final Context context, String timeString) {
        Settings.System.putString(context.getContentResolver(),
                                  Settings.System.NEXT_ALARM_FORMATTED,
                                  timeString);
    }

    /**
     * @return true if clock is set to 24-hour mode
     */
    static boolean get24HourMode(final Context context) {
        return android.text.format.DateFormat.is24HourFormat(context);
    }
}<|MERGE_RESOLUTION|>--- conflicted
+++ resolved
@@ -38,7 +38,6 @@
  */
 public class Alarms {
 
-<<<<<<< HEAD
     // This action triggers the AlarmReceiver as well as the AlarmKlaxon. It
     // is a public action used in the manifest for receiving Alarm broadcasts
     // from the alarm manager.
@@ -46,65 +45,6 @@
 
     // This is a private action used when the user clears all notifications.
     public static final String CLEAR_NOTIFICATION = "clear_notification";
-=======
-    final static String ALARM_ALERT_ACTION = "com.android.alarmclock.ALARM_ALERT";
-    final static String ID = "alarm_id";
-    final static String TIME = "alarm_time";
-    final static String LABEL = "alarm_label";
-
-    final static String PREF_SNOOZE_ID = "snooze_id";
-    final static String PREF_SNOOZE_TIME = "snooze_time";
-    final static String PREF_SNOOZE_LABEL = "snooze_label";
-
-    private final static String DM12 = "E h:mm aa";
-    private final static String DM24 = "E kk:mm";
-
-    private final static String M12 = "h:mm aa";
-    // Shared with DigitalClock
-    final static String M24 = "kk:mm";
-
-    /**
-     * Mapping from days in this application (where Monday is 0) to
-     * days in DateFormatSymbols (where Monday is 2).
-     */
-    private static int[] DAY_MAP = new int[] {
-        Calendar.MONDAY,
-        Calendar.TUESDAY,
-        Calendar.WEDNESDAY,
-        Calendar.THURSDAY,
-        Calendar.FRIDAY,
-        Calendar.SATURDAY,
-        Calendar.SUNDAY,
-    };
-
-    static class DaysOfWeek {
-
-        int mDays;
-
-        /**
-         * Days of week coded as single int, convenient for DB
-         * storage:
-         *
-         * 0x00:  no day
-         * 0x01:  Monday
-         * 0x02:  Tuesday
-         * 0x04:  Wednesday
-         * 0x08:  Thursday
-         * 0x10:  Friday
-         * 0x20:  Saturday
-         * 0x40:  Sunday
-         */
-        DaysOfWeek() {
-            this(0);
-        }
-
-        DaysOfWeek(int days) {
-            mDays = days;
-        }
-
-        public String toString(Context context, boolean showNever) {
-            StringBuilder ret = new StringBuilder();
->>>>>>> 439d5bd5
 
     // This is a private action used by the AlarmKlaxon to update the UI to
     // show the alarm has been killed.
@@ -140,7 +80,8 @@
     private final static String DM24 = "E k:mm";
 
     private final static String M12 = "h:mm aa";
-    private final static String M24 = "k:mm";
+    // Shared with DigitalClock
+    final static String M24 = "kk:mm";
 
     /**
      * Creates a new Alarm.
