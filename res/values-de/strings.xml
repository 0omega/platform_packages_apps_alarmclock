<?xml version="1.0" encoding="UTF-8"?>
<!-- Copyright (C) 2009 The Android Open Source Project

     Licensed under the Apache License, Version 2.0 (the "License");
     you may not use this file except in compliance with the License.
     You may obtain a copy of the License at

          http://www.apache.org/licenses/LICENSE-2.0

     Unless required by applicable law or agreed to in writing, software
     distributed under the License is distributed on an "AS IS" BASIS,
     WITHOUT WARRANTIES OR CONDITIONS OF ANY KIND, either express or implied.
     See the License for the specific language governing permissions and
     limitations under the License.
-->
<resources xmlns:android="http://schemas.android.com/apk/res/android"
    xmlns:xliff="urn:oasis:names:tc:xliff:document:1.2">
    <string name="app_label">"Wecker"</string>
    <string name="add_alarm">"Wecker hinzufügen"</string>
    <string name="delete_alarm">"Wecker löschen"</string>
    <string name="delete_alarm_confirm">"Dieser Alarm wird gelöscht."</string>
    <string name="show_clock">"Uhr anzeigen"</string>
    <string name="hide_clock">"Uhr ausblenden"</string>
    <string name="label">"Label"</string>
    <string name="default_label">"Wecker"</string>
    <string name="set_alarm">"Wecker einstellen"</string>
    <string name="enable">"Wecker aktivieren"</string>
    <string name="alarm_vibrate">"Vibrieren"</string>
    <string name="alarm_repeat">"Wiederholen"</string>
    <string name="alert">"Klingelton"</string>
    <string name="time">"Uhrzeit"</string>
    <string name="alert_title">"Wecker"</string>
    <string name="alarm_alert_dismiss_text">"Verwerfen"</string>
    <string name="alarm_alert_alert_silenced">"Der Wecker verstummte nach <xliff:g id="MINUTES">%d</xliff:g> Minuten"</string>
    <string name="alarm_alert_snooze_text">"Snooze-Funktion"</string>
    <string name="alarm_alert_snooze_set">"Snooze-Funktion aktiviert für <xliff:g id="MINUTES">%d</xliff:g> Minuten"</string>
    <string name="alarm_alert_snooze_not_set">"Snooze-Funktion nicht aktiviert - nächster Wecker klingelt <xliff:g id="TIME">%s</xliff:g>."</string>
    <string name="alarm_set">"Dieser Wecker klingelt in <xliff:g id="TIME_DELTA">%s</xliff:g>."</string>
    <string name="combiner">"<xliff:g id="XXX_0">%1$s</xliff:g><xliff:g id="XXX_1">%2$s</xliff:g><xliff:g id="XXX_2">%3$s</xliff:g><xliff:g id="XXX_3">%4$s</xliff:g><xliff:g id="XXX_4">%5$s</xliff:g>"</string>
    <string name="day">"1 Tag"</string>
    <string name="days">"<xliff:g id="DAYS">%s</xliff:g> Tagen"</string>
    <string name="hour">"1 Stunde"</string>
    <string name="hours">"<xliff:g id="HOURS">%s</xliff:g> Stunden"</string>
    <string name="and">" und "</string>
    <string name="space">" "</string>
    <string name="subminute">"weniger als 1 Minute"</string>
    <string name="minute">"1 Minute"</string>
    <string name="minutes">"<xliff:g id="MINUTES">%s</xliff:g> Minuten"</string>
    <string name="every_day">"Täglich"</string>
    <string name="never">"Nie"</string>
    <string name="day_concat">", "</string>
    <string name="clock_instructions">"Wählen Sie die anzuzeigende Uhr aus."</string>
    <string name="error">"Wecker nicht eingestellt"</string>
    <string name="dberror">"Der Wecker konnte nicht eingestellt werden."</string>
    <string name="analog_gadget">"Analoguhr"</string>
<<<<<<< HEAD
  <string-array name="days_of_week">
    <item>"Montag"</item>
    <item>"Dienstag"</item>
    <item>"Mittwoch"</item>
    <item>"Donnerstag"</item>
    <item>"Freitag"</item>
    <item>"Samstag"</item>
    <item>"Sonntag"</item>
  </string-array>
  <string-array name="days_of_week_short">
    <item>"Mo"</item>
    <item>"Di"</item>
    <item>"Mi"</item>
    <item>"Do"</item>
    <item>"Fr"</item>
    <item>"Sa"</item>
    <item>"So"</item>
  </string-array>
    <string name="settings">"Einstellungen"</string>
    <string name="alarm_in_silent_mode_title">"Alarm im Lautlosmodus"</string>
    <string name="alarm_in_silent_mode_summary">"Alarm wiedergeben, selbst wenn sich das Telefon im Lautlosmodus befindet."</string>
=======
    <string name="settings">"Einstellungen"</string>
    <string name="alarm_in_silent_mode_title">"Alarm im Lautlosmodus"</string>
    <string name="alarm_in_silent_mode_summary">"Alarm auch im Lautlosmodus auslösen"</string>
>>>>>>> eb142ac5
</resources><|MERGE_RESOLUTION|>--- conflicted
+++ resolved
@@ -53,31 +53,7 @@
     <string name="error">"Wecker nicht eingestellt"</string>
     <string name="dberror">"Der Wecker konnte nicht eingestellt werden."</string>
     <string name="analog_gadget">"Analoguhr"</string>
-<<<<<<< HEAD
-  <string-array name="days_of_week">
-    <item>"Montag"</item>
-    <item>"Dienstag"</item>
-    <item>"Mittwoch"</item>
-    <item>"Donnerstag"</item>
-    <item>"Freitag"</item>
-    <item>"Samstag"</item>
-    <item>"Sonntag"</item>
-  </string-array>
-  <string-array name="days_of_week_short">
-    <item>"Mo"</item>
-    <item>"Di"</item>
-    <item>"Mi"</item>
-    <item>"Do"</item>
-    <item>"Fr"</item>
-    <item>"Sa"</item>
-    <item>"So"</item>
-  </string-array>
-    <string name="settings">"Einstellungen"</string>
-    <string name="alarm_in_silent_mode_title">"Alarm im Lautlosmodus"</string>
-    <string name="alarm_in_silent_mode_summary">"Alarm wiedergeben, selbst wenn sich das Telefon im Lautlosmodus befindet."</string>
-=======
     <string name="settings">"Einstellungen"</string>
     <string name="alarm_in_silent_mode_title">"Alarm im Lautlosmodus"</string>
     <string name="alarm_in_silent_mode_summary">"Alarm auch im Lautlosmodus auslösen"</string>
->>>>>>> eb142ac5
 </resources>