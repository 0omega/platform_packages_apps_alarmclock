--- conflicted
+++ resolved
@@ -53,27 +53,6 @@
     <string name="error">"Alarm nieustawiony"</string>
     <string name="dberror">"Niestety, nie można ustawić alarmu."</string>
     <string name="analog_gadget">"Zegar analogowy"</string>
-<<<<<<< HEAD
-  <string-array name="days_of_week">
-    <item>"poniedziałek"</item>
-    <item>"wtorek"</item>
-    <item>"środa"</item>
-    <item>"czwartek"</item>
-    <item>"piątek"</item>
-    <item>"sobota"</item>
-    <item>"niedziela"</item>
-  </string-array>
-  <string-array name="days_of_week_short">
-    <item>"Pn"</item>
-    <item>"Wt"</item>
-    <item>"Śr"</item>
-    <item>"Cz"</item>
-    <item>"Pt"</item>
-    <item>"So"</item>
-    <item>"Ndz"</item>
-  </string-array>
-=======
->>>>>>> eb142ac5
     <string name="settings">"Ustawienia"</string>
     <string name="alarm_in_silent_mode_title">"Alarm w trybie cichym"</string>
     <string name="alarm_in_silent_mode_summary">"Odtwórz alarm, nawet gdy telefon jest w trybie cichym"</string>
