--- conflicted
+++ resolved
@@ -53,27 +53,6 @@
     <string name="error">"Alarm is niet ingesteld"</string>
     <string name="dberror">"Het alarm kan niet worden ingesteld."</string>
     <string name="analog_gadget">"Analoge klok"</string>
-<<<<<<< HEAD
-  <string-array name="days_of_week">
-    <item>"Maandag"</item>
-    <item>"Dinsdag"</item>
-    <item>"Woensdag"</item>
-    <item>"Donderdag"</item>
-    <item>"Vrijdag"</item>
-    <item>"Zaterdag"</item>
-    <item>"Zondag"</item>
-  </string-array>
-  <string-array name="days_of_week_short">
-    <item>"Ma"</item>
-    <item>"Di"</item>
-    <item>"Wo"</item>
-    <item>"Do"</item>
-    <item>"Vr"</item>
-    <item>"Za"</item>
-    <item>"Zo"</item>
-  </string-array>
-=======
->>>>>>> eb142ac5
     <string name="settings">"Instellingen"</string>
     <string name="alarm_in_silent_mode_title">"Alarm in stille modus"</string>
     <string name="alarm_in_silent_mode_summary">"Alarm afspelen, zelfs wanneer de stille modus van de telefoon is geactiveerd"</string>
