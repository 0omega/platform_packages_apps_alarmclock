<?xml version="1.0" encoding="UTF-8"?>
<!-- Copyright (C) 2009 The Android Open Source Project

     Licensed under the Apache License, Version 2.0 (the "License");
     you may not use this file except in compliance with the License.
     You may obtain a copy of the License at

          http://www.apache.org/licenses/LICENSE-2.0

     Unless required by applicable law or agreed to in writing, software
     distributed under the License is distributed on an "AS IS" BASIS,
     WITHOUT WARRANTIES OR CONDITIONS OF ANY KIND, either express or implied.
     See the License for the specific language governing permissions and
     limitations under the License.
-->
<resources xmlns:android="http://schemas.android.com/apk/res/android"
    xmlns:xliff="urn:oasis:names:tc:xliff:document:1.2">
    <string name="app_label">"Wekker"</string>
    <string name="add_alarm">"Alarm toevoegen"</string>
    <string name="delete_alarm">"Alarm verwijderen"</string>
    <string name="delete_alarm_confirm">"Dit alarm wordt verwijderd."</string>
    <string name="show_clock">"Klok weergeven"</string>
    <string name="hide_clock">"Klok verbergen"</string>
    <string name="label">"Label"</string>
    <string name="default_label">"Alarm"</string>
    <string name="set_alarm">"Alarm instellen"</string>
    <string name="alarm_vibrate">"Trillen"</string>
    <string name="alarm_repeat">"Herhalen"</string>
    <string name="alert">"Beltoon"</string>
    <string name="time">"Tijd"</string>
    <string name="alarm_alert_dismiss_text">"Negeren"</string>
    <string name="alarm_alert_alert_silenced">"Alarm gaat uit na <xliff:g id="MINUTES">%d</xliff:g> minuten"</string>
    <string name="alarm_alert_snooze_text">"Snooze"</string>
    <string name="alarm_alert_snooze_set">"Snooze is ingesteld op <xliff:g id="MINUTES">%d</xliff:g> minuten."</string>
<<<<<<< HEAD
    <string name="alarm_set">"Dit alarm is ingesteld op <xliff:g id="TIME_DELTA">%s</xliff:g> vanaf nu."</string>
    <string name="combiner">"<xliff:g id="XXX_0">%1$s</xliff:g><xliff:g id="XXX_1">%2$s</xliff:g><xliff:g id="XXX_2">%3$s</xliff:g><xliff:g id="XXX_3">%4$s</xliff:g><xliff:g id="XXX_4">%5$s</xliff:g>"</string>
=======
    <string name="alarm_alert_snooze_not_set">"Snooze is niet ingesteld - volgende alarm is ingesteld op <xliff:g id="TIME">%s</xliff:g>"</string>
>>>>>>> 1bc128fd
    <string name="day">"1 dag"</string>
    <string name="days">"<xliff:g id="DAYS">%s</xliff:g> dagen"</string>
    <string name="hour">"1 uur"</string>
    <string name="hours">"<xliff:g id="HOURS">%s</xliff:g> uur"</string>
    <string name="minute">"1 minuut"</string>
    <string name="minutes">"<xliff:g id="MINUTES">%s</xliff:g> minuten"</string>
    <string name="every_day">"elke dag"</string>
    <string name="never">"Nooit"</string>
    <string name="day_concat">", "</string>
    <string name="clock_instructions">"Selecteer een klok die u wilt weergeven."</string>
    <string name="error">"Alarm is niet ingesteld"</string>
    <string name="dberror">"Het alarm kan niet worden ingesteld."</string>
    <string name="analog_gadget">"Analoge klok"</string>
    <string name="settings">"Instellingen"</string>
    <string name="alarm_in_silent_mode_title">"Alarm in stille modus"</string>
    <string name="alarm_in_silent_mode_summary">"Alarm afspelen, zelfs wanneer de stille modus van de telefoon is geactiveerd"</string>
</resources><|MERGE_RESOLUTION|>--- conflicted
+++ resolved
@@ -32,12 +32,6 @@
     <string name="alarm_alert_alert_silenced">"Alarm gaat uit na <xliff:g id="MINUTES">%d</xliff:g> minuten"</string>
     <string name="alarm_alert_snooze_text">"Snooze"</string>
     <string name="alarm_alert_snooze_set">"Snooze is ingesteld op <xliff:g id="MINUTES">%d</xliff:g> minuten."</string>
-<<<<<<< HEAD
-    <string name="alarm_set">"Dit alarm is ingesteld op <xliff:g id="TIME_DELTA">%s</xliff:g> vanaf nu."</string>
-    <string name="combiner">"<xliff:g id="XXX_0">%1$s</xliff:g><xliff:g id="XXX_1">%2$s</xliff:g><xliff:g id="XXX_2">%3$s</xliff:g><xliff:g id="XXX_3">%4$s</xliff:g><xliff:g id="XXX_4">%5$s</xliff:g>"</string>
-=======
-    <string name="alarm_alert_snooze_not_set">"Snooze is niet ingesteld - volgende alarm is ingesteld op <xliff:g id="TIME">%s</xliff:g>"</string>
->>>>>>> 1bc128fd
     <string name="day">"1 dag"</string>
     <string name="days">"<xliff:g id="DAYS">%s</xliff:g> dagen"</string>
     <string name="hour">"1 uur"</string>
